--- conflicted
+++ resolved
@@ -158,13 +158,11 @@
 
 	private boolean allowAnonymousSync;
 
-<<<<<<< HEAD
 	private boolean disableProjectDeletion;
 
+	private boolean suppressTriggerNewBranchBuild;
+
 	private List<String> deletedBranches;
-=======
-	private boolean suppressTriggerNewBranchBuild;
->>>>>>> a730042a
 
 	protected volatile SCMSource scmSource;
 
@@ -717,7 +715,6 @@
 	}
 
 	@SuppressWarnings(UNUSED)
-<<<<<<< HEAD
 	public boolean isDisableProjectDeletion() {
 		return disableProjectDeletion;
 	}
@@ -725,7 +722,10 @@
 	@SuppressWarnings(UNUSED)
 	public void setDisableProjectDeletion(boolean b) throws IOException {
 		disableProjectDeletion = b;
-=======
+		save();
+	}
+
+	@SuppressWarnings(UNUSED)
 	public boolean isSuppressTriggerNewBranchBuild() {
 		return suppressTriggerNewBranchBuild;
 	}
@@ -733,7 +733,6 @@
 	@SuppressWarnings(UNUSED)
 	public void setSuppressTriggerNewBranchBuild(boolean b) throws IOException {
 		suppressTriggerNewBranchBuild = b;
->>>>>>> a730042a
 		save();
 	}
 
@@ -860,11 +859,8 @@
 		makeDisabled(req.getParameter("disable") != null);
 
 		allowAnonymousSync = req.getSubmittedForm().has("allowAnonymousSync");
-<<<<<<< HEAD
 		disableProjectDeletion = req.getSubmittedForm().has("disableProjectDeletion");
-=======
 		suppressTriggerNewBranchBuild = req.getSubmittedForm().has("suppressTriggerNewBranchBuild");
->>>>>>> a730042a
 
 		try {
 			JSONObject json = req.getSubmittedForm();
